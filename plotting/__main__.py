"""
Main module for exploratory visualization.

Written by Michael Wheeler and Jay Sherman.
"""
from bokeh.io import export_png
from bokeh.layouts import row
from bokeh.plotting import figure
from contextlib import suppress
from numpy import histogram
<<<<<<< HEAD
from pandas import DataFrame, read_csv
from pandas.core.groupby.generic import DataFrameGroupBy
=======
from pandas import read_csv
>>>>>>> 27829154
from statistics import mean, stdev
from config import INPUT_DATA_DIR, VISUALIZATION_DATA_DIR

wine_data = {
    "red": read_csv(INPUT_DATA_DIR / "wine_quality_red.csv"),
    "white": read_csv(INPUT_DATA_DIR / "wine_quality_white.csv"),
}

wine_features = {  # TODO -- find out the units for these features
    "fixed acidity",
    "volatile acidity",
    "citric acid",
    "residual sugar",
    "chlorides",
    "free sulfur dioxide",
    "total sulfur dioxide",
    "density",
    "pH",
    "sulphates",
    "alcohol",
    "quality"
}

<<<<<<< HEAD

def generate_feature_histograms_by_category() -> None:
    """
    Generates side-by-side histograms of joint distributions (red vs white) for each feature.
    Leverages example code from https://stackoverflow.com/a/45822244/8857601
    """
    for feature in wine_features:
        plots = {}
        for color, df in wine_data.items():
            binned_data, bin_edges = histogram(df[feature], 20)
            plot_title = f'{feature} ({color}): μ={round(mean(df[feature]), 2)}, σ={round(stdev(df[feature]), 2)}, ' \
                         f'n={len(df[feature])}'
            plot = figure(title=plot_title)
            plot.quad(top=binned_data, bottom=0, left=bin_edges[:-1], right=bin_edges[1:], line_color="white")
            plots[color] = plot
        big_plot = row(*[val for key, val in plots.items()])
        with suppress(KeyboardInterrupt):
            export_png(big_plot, filename=DATA_DIR / f'joint_distribution_{feature}.png')
        

def generate_feature_boxplots_by_quality() -> None:
    """
    Generates box-and-whisker plots for ratings of wine quality across all other features.
    Leverages example code from https://docs.bokeh.org/en/latest/docs/gallery/boxplot.html
    """
    for feature in (wine_features - {"quality"}):
        for color, color_data in wine_data.items():
            
            df = color_data.filter([feature, "quality"], axis="columns")
            quality_groups = df.groupby("quality")
            
            def get_quartiles(groups_: DataFrameGroupBy) -> tuple:
                """
                Determines the 25th, 50th, and 75th percentiles of a feature grouped by wine quality score.
                :param groups_: wine observations grouped by quality score.
                :return: three DataFrames with the quartile boundaries for each group.
                """
                q1 = groups_.quantile(q=0.25)
                q2 = groups_.quantile(q=0.5)
                q3 = groups_.quantile(q=0.75)
                return q1, q2, q3
            
            def get_interquartile_range(groups_: DataFrameGroupBy) -> tuple:
                """
                Determines the interquartile range of a feature grouped by wine quality score.
                :param groups_: wine observations grouped by quality score.
                :return: two dataframes with the lower and upper bounds for each group.
                """
                q1, q2, q3 = get_quartiles(groups_)
                iqr = q3 - q1
                lower = q1 - 1.5 * iqr
                upper = q3 + 1.5 * iqr
                return lower, upper
            
            def get_outliers(groups_: DataFrameGroupBy, feature_: str = feature) -> dict:
                """
                Determines the outliers for the joint distribution of a feature by group.
                :param groups_: A collection of wine observations grouped by quality score.
                :param feature_: The feature to examine for outliers.
                :return: A dict of DataFrames containing the outliers
                """
                lower, upper = get_interquartile_range(groups_)
                
                outliers = {}
                
                for quality_score, data in groups_:
                    outliers[quality_score] = data[(data[feature_] > upper.iloc[quality_score][feature_]) |
                                                   (data[feature_] < lower.iloc[quality_score][feature_])][feature_]
            
                return outliers

            outliers = get_outliers(quality_groups, feature_=feature)

            # Get outlier coordinates
            if not out.empty:
                outx = []
                outy = []
                for keys in out.index:
                    outx.append(keys[0])
                    outy.append(out.loc[keys[0]].loc[keys[1]])
            
            categories = set(df["quality"])
            p = figure(y_range=categories)
            
            # if no outliers, shrink lengths of stems to be no longer than the minimums or maximums
            qmin = quality_groups.quantile(q=0.00)
            qmax = quality_groups.quantile(q=1.00)
            upper.score = [min([x, y]) for (x, y) in zip(list(qmax.loc[:, 'score']), upper.score)]
            lower.score = [max([x, y]) for (x, y) in zip(list(qmin.loc[:, 'score']), lower.score)]
            
            # stems
            p.segment(categories, upper.score, categories, q3.score, line_color="black")
            p.segment(categories, lower.score, categories, q1.score, line_color="black")
            
            # boxes
            p.vbar(categories, 0.7, q2.score, q3.score, fill_color="#E08E79", line_color="black")
            p.vbar(categories, 0.7, q1.score, q2.score, fill_color="#3B8686", line_color="black")
            
            # whiskers (almost-0 height rects simpler than segments)
            p.rect(categories, lower.score, 0.2, 0.01, line_color="black")
            p.rect(categories, upper.score, 0.2, 0.01, line_color="black")
            
            # outliers
            if not out.empty:
                p.circle(outx, outy, size=6, color="#F38630", fill_alpha=0.6)
                

if __name__ == "__main__":  # Redundant
    generate_feature_boxplots_by_quality()
=======
for feature in wine_features:
    plots = {}
    for color, df in wine_data.items():
        # Shoutout to https://stackoverflow.com/a/45822244/8857601
        binned_data, bin_edges = histogram(df[feature], 20)
        plot_title = f'{feature} ({color}): μ={round(mean(df[feature]), 2)}, σ={round(stdev(df[feature]), 2)}, ' \
                     f'n={len(df[feature])}'
        plot = figure(title=plot_title)
        plot.quad(top=binned_data, bottom=0, left=bin_edges[:-1], right=bin_edges[1:], line_color="white")
        plots[color] = plot
    big_plot = row(*[val for key, val in plots.items()])
    with suppress(KeyboardInterrupt):
        export_png(big_plot, filename=VISUALIZATION_DATA_DIR / f'joint_distribution_{feature}.png')
        pass
>>>>>>> 27829154
<|MERGE_RESOLUTION|>--- conflicted
+++ resolved
@@ -8,12 +8,7 @@
 from bokeh.plotting import figure
 from contextlib import suppress
 from numpy import histogram
-<<<<<<< HEAD
-from pandas import DataFrame, read_csv
-from pandas.core.groupby.generic import DataFrameGroupBy
-=======
 from pandas import read_csv
->>>>>>> 27829154
 from statistics import mean, stdev
 from config import INPUT_DATA_DIR, VISUALIZATION_DATA_DIR
 
@@ -22,7 +17,7 @@
     "white": read_csv(INPUT_DATA_DIR / "wine_quality_white.csv"),
 }
 
-wine_features = {  # TODO -- find out the units for these features
+wine_features = {
     "fixed acidity",
     "volatile acidity",
     "citric acid",
@@ -37,117 +32,6 @@
     "quality"
 }
 
-<<<<<<< HEAD
-
-def generate_feature_histograms_by_category() -> None:
-    """
-    Generates side-by-side histograms of joint distributions (red vs white) for each feature.
-    Leverages example code from https://stackoverflow.com/a/45822244/8857601
-    """
-    for feature in wine_features:
-        plots = {}
-        for color, df in wine_data.items():
-            binned_data, bin_edges = histogram(df[feature], 20)
-            plot_title = f'{feature} ({color}): μ={round(mean(df[feature]), 2)}, σ={round(stdev(df[feature]), 2)}, ' \
-                         f'n={len(df[feature])}'
-            plot = figure(title=plot_title)
-            plot.quad(top=binned_data, bottom=0, left=bin_edges[:-1], right=bin_edges[1:], line_color="white")
-            plots[color] = plot
-        big_plot = row(*[val for key, val in plots.items()])
-        with suppress(KeyboardInterrupt):
-            export_png(big_plot, filename=DATA_DIR / f'joint_distribution_{feature}.png')
-        
-
-def generate_feature_boxplots_by_quality() -> None:
-    """
-    Generates box-and-whisker plots for ratings of wine quality across all other features.
-    Leverages example code from https://docs.bokeh.org/en/latest/docs/gallery/boxplot.html
-    """
-    for feature in (wine_features - {"quality"}):
-        for color, color_data in wine_data.items():
-            
-            df = color_data.filter([feature, "quality"], axis="columns")
-            quality_groups = df.groupby("quality")
-            
-            def get_quartiles(groups_: DataFrameGroupBy) -> tuple:
-                """
-                Determines the 25th, 50th, and 75th percentiles of a feature grouped by wine quality score.
-                :param groups_: wine observations grouped by quality score.
-                :return: three DataFrames with the quartile boundaries for each group.
-                """
-                q1 = groups_.quantile(q=0.25)
-                q2 = groups_.quantile(q=0.5)
-                q3 = groups_.quantile(q=0.75)
-                return q1, q2, q3
-            
-            def get_interquartile_range(groups_: DataFrameGroupBy) -> tuple:
-                """
-                Determines the interquartile range of a feature grouped by wine quality score.
-                :param groups_: wine observations grouped by quality score.
-                :return: two dataframes with the lower and upper bounds for each group.
-                """
-                q1, q2, q3 = get_quartiles(groups_)
-                iqr = q3 - q1
-                lower = q1 - 1.5 * iqr
-                upper = q3 + 1.5 * iqr
-                return lower, upper
-            
-            def get_outliers(groups_: DataFrameGroupBy, feature_: str = feature) -> dict:
-                """
-                Determines the outliers for the joint distribution of a feature by group.
-                :param groups_: A collection of wine observations grouped by quality score.
-                :param feature_: The feature to examine for outliers.
-                :return: A dict of DataFrames containing the outliers
-                """
-                lower, upper = get_interquartile_range(groups_)
-                
-                outliers = {}
-                
-                for quality_score, data in groups_:
-                    outliers[quality_score] = data[(data[feature_] > upper.iloc[quality_score][feature_]) |
-                                                   (data[feature_] < lower.iloc[quality_score][feature_])][feature_]
-            
-                return outliers
-
-            outliers = get_outliers(quality_groups, feature_=feature)
-
-            # Get outlier coordinates
-            if not out.empty:
-                outx = []
-                outy = []
-                for keys in out.index:
-                    outx.append(keys[0])
-                    outy.append(out.loc[keys[0]].loc[keys[1]])
-            
-            categories = set(df["quality"])
-            p = figure(y_range=categories)
-            
-            # if no outliers, shrink lengths of stems to be no longer than the minimums or maximums
-            qmin = quality_groups.quantile(q=0.00)
-            qmax = quality_groups.quantile(q=1.00)
-            upper.score = [min([x, y]) for (x, y) in zip(list(qmax.loc[:, 'score']), upper.score)]
-            lower.score = [max([x, y]) for (x, y) in zip(list(qmin.loc[:, 'score']), lower.score)]
-            
-            # stems
-            p.segment(categories, upper.score, categories, q3.score, line_color="black")
-            p.segment(categories, lower.score, categories, q1.score, line_color="black")
-            
-            # boxes
-            p.vbar(categories, 0.7, q2.score, q3.score, fill_color="#E08E79", line_color="black")
-            p.vbar(categories, 0.7, q1.score, q2.score, fill_color="#3B8686", line_color="black")
-            
-            # whiskers (almost-0 height rects simpler than segments)
-            p.rect(categories, lower.score, 0.2, 0.01, line_color="black")
-            p.rect(categories, upper.score, 0.2, 0.01, line_color="black")
-            
-            # outliers
-            if not out.empty:
-                p.circle(outx, outy, size=6, color="#F38630", fill_alpha=0.6)
-                
-
-if __name__ == "__main__":  # Redundant
-    generate_feature_boxplots_by_quality()
-=======
 for feature in wine_features:
     plots = {}
     for color, df in wine_data.items():
@@ -161,5 +45,4 @@
     big_plot = row(*[val for key, val in plots.items()])
     with suppress(KeyboardInterrupt):
         export_png(big_plot, filename=VISUALIZATION_DATA_DIR / f'joint_distribution_{feature}.png')
-        pass
->>>>>>> 27829154
+        pass